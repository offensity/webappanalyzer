--- conflicted
+++ resolved
@@ -3738,28 +3738,27 @@
     "scriptSrc": "consent\\.cookiebot\\.com",
     "website": "https://www.cookiebot.com"
   },
-<<<<<<< HEAD
   "Cool Tag Cloud": {
-=======
-  "Cool Timeline": {
->>>>>>> 81ed8529
     "cats": [
       5,
       87
     ],
-<<<<<<< HEAD
     "description": "A simple tag cloud system for WordPress.",
     "dom": "link#cool-tag-cloud-css[href*='/wp-content/plugins/cool-tag-cloud/'], .cool-tag-cloud, .widget_cool_tag_cloud, .cool-tag-cloud-open, .cool-tag-cloud-close, .cool-tag-cloud-inner",
     "oss": true,
     "requires": "WordPress",
     "website": "https://wordpress.org/plugins/cool-tag-cloud"
-=======
+  },
+  "Cool Timeline": {
+    "cats": [
+      5,
+      87
+    ],
     "description": "Creates vertical and horizontal history timeline blocks.",
     "dom": "link[href*='/plugins/cool-timeline/'], script[src*='/cool-timeline/'], .cooltimeline-body",
     "oss": true,
     "requires": "WordPress",
     "website": "https://wordpress.org/plugins/cool-timeline"
->>>>>>> 81ed8529
   },
   "Cooladata": {
     "cats": [
